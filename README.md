<div align="center"><h1>&nbsp;LocalGenie - Personal Computer Use Agent</h1></div>

<p align="center">
<a href="https://x.com/largemodelgame"><b>Demos on X</b></a>
</p>

## Contents
- [Introduction](#introduction)
- [Installation](#installation)
- [APIs](#apis)
- [Games](#games)
  - [Super Mario Bros 1985](#super-mario-bros-1985-by-nintendo)
  - [2048](#2048)

## Introduction

The goal of this repo is to provide an easy solution of deploying computer use agents (CUAs) that run on your PC and laptops. As part of LMGames, our current focus is on building local gaming agents.

Current features:

- Gaming agents for Platformer and Atari games.

## Installation

1. Clone this repository:
```
git clone https://github.com/lmgame-org/LocalGenie.git
cd LocalGenie
```
2. Install dependency:
```
conda create -n local_cua python==3.10 -y
pip install -r requirements.txt
```

## APIs

Currently we support gaming agents based on the following models:

- OpenAI:
  - gpt-4o
  - gpt-4o-mini
  - o1
- Anthropic:
  - claude-3-5-sonnet-20241022
  - claude-3-7-sonnet-20250219
- Gemini:
  - gemini-1.5-pro

Set your API keys with:

```
export OPENAI_API_KEY={YOUR_OPENAI_API_KEY}
export ANTHROPIC_API_KEY={YOUR_ANTHROPIC_API_KEY}
export GEMINI_API_KEY={your_GEMINI_API_KEY}
```

⚠️ Due to concurrency, deploying the agent with high-end models (and a large number of workers) could incur higher cost.

## Games

### Super Mario Bros (1985 by Nintendo)

#### Game Installation

Install your Super Mario Bros game. In our demo, we adopt [SuperMarioBros-C](https://github.com/MitchellSternke/SuperMarioBros-C).

Navigate to the repo and follow the installation instructions.

#### Prepare to launch the game

1. Once the game is built, download and move the ROM file:
```
mv path-to-your-ROM-file/"Super Mario Bros. (JU) (PRG0) [!].nes" $YOUR_WORKPLACE/SuperMarioBros-C/build/
```

2. Launch the game with
```
cd $YOUR_WORKPLACE/SuperMarioBros-C/build
./smbc
```

3. Full screen the game by pressing `F`. You should be able to see:

<p align="center">
<img src="assets/super_mario_bros/home.png" alt="super_mario" width="400" align="center">
</p>

4. Open another screen, launch your agent in terminal with
```
cd $YOUR_WORKPLACE/LocalGenie
python games/superMario/mario_agent.py --api_provider {your_favorite_api_provider} --model_name {official_model_codename}
```

5. Due to concurrency issue, sometimes the agent will temporarily pause your game by pressing `Enter`. To avoid the issue, you can launch the agent only after entering the game upon seeing:

<p align="center">
<img src="assets/super_mario_bros/level_1.png" alt="super_mario_level_1" width="400" align="center">
</p>

#### Other command options
```
--concurrency_interval: Interval in seconds between starting workers.

--api_response_latency_estimate: Estimated API response latency in seconds.

--policy: 'long', 'short', 'alternate' or 'mixed'. In 'long' or 'short' modes only those workers are enabled.
```

#### Build your own policy


You can implement your own policy in `mario_agent.py`! Deploying high-concurrency strategy with short-term planning streaming workers vs. low-concurrency strategy with long-term planning workers, or a mix of both.

In our early experiments, 'alternate' policy performs well. Try it yourself and find out which one works better!

### 2048

2048 is a sliding tile puzzle game where players merge numbered tiles to reach the highest possible value.

#### Game Set Up

Run the 2048 game with a defined window size:
```sh
<<<<<<< HEAD
python game/game_2048/game_logic.py -wd 600 -ht 600
=======
python games/game_2048/game_logic.py
>>>>>>> c8e1c356
```
<p align="center">
<img src="assets/2048/2048_sample.png" alt="2048" width="400" align="center">
</p>

Use **Ctrl** to restart the game and the **arrow keys** to move tiles strategically.

Start the AI agent to play automatically:

```sh
python games/game_2048/2048_agent.py
```<|MERGE_RESOLUTION|>--- conflicted
+++ resolved
@@ -122,11 +122,7 @@
 
 Run the 2048 game with a defined window size:
 ```sh
-<<<<<<< HEAD
-python game/game_2048/game_logic.py -wd 600 -ht 600
-=======
-python games/game_2048/game_logic.py
->>>>>>> c8e1c356
+python games/game_2048/game_logic.py -wd 600 -ht 600
 ```
 <p align="center">
 <img src="assets/2048/2048_sample.png" alt="2048" width="400" align="center">
