import os

from openai import OpenAI
import anthropic
import google.generativeai as genai
<<<<<<< HEAD
from google.generativeai import types

def anthropic_completion(system_prompt, model_name, base64_image, prompt, thinking=False):
    print(f"anthropic vision-text activated... thinking: {thinking}")
    client = anthropic.Anthropic(api_key=os.getenv("ANTHROPIC_API_KEY"))
    messages = [
        {
            "role": "user",
            "content": [
                {
                    "type": "image",
                    "source": {
                        "type": "base64",
                        "media_type": "image/png",
                        "data": base64_image,
                    },
                },
                {
                    "type": "text",
                    "text": prompt
                },
            ],
        }
    ]
    if thinking:
        with client.messages.stream(
                max_tokens=20000,
                thinking={
                    "type": "enabled",
                    "budget_tokens": 16000
                },
                messages=messages,
                temperature=1,
                system=system_prompt,
                model=model_name, # claude-3-5-sonnet-20241022 # claude-3-7-sonnet-20250219
            ) as stream:
                partial_chunks = []
                for chunk in stream.text_stream:
                    partial_chunks.append(chunk)
    else:
         
        with client.messages.stream(
                max_tokens=1024,
                messages=messages,
                temperature=0,
                system=system_prompt,
                model=model_name, # claude-3-5-sonnet-20241022 # claude-3-7-sonnet-20250219
            ) as stream:
                partial_chunks = []
                for chunk in stream.text_stream:
                    partial_chunks.append(chunk)
        
    generated_code_str = "".join(partial_chunks)
    
    return generated_code_str

def anthropic_text_completion(system_prompt, model_name, prompt, thinking=False):
    client = anthropic.Anthropic(api_key=os.getenv("ANTHROPIC_API_KEY"))
    messages = [
                {
                    "role": "user",
                    "content": [
                        {
                            "type": "text",
                            "text": prompt
                        },
                    ],
                }
            ]
    if thinking:
        with client.messages.stream(
                max_tokens=20000,
                thinking={
                    "type": "enabled",
                    "budget_tokens": 16000
                },
                messages=messages,
                temperature=1,
                system=system_prompt,
                model=model_name, # claude-3-5-sonnet-20241022 # claude-3-7-sonnet-20250219
            ) as stream:
                partial_chunks = []
                for chunk in stream.text_stream:
                    partial_chunks.append(chunk)
    else:    
        with client.messages.stream(
                max_tokens=1024,
                messages=messages,
                temperature=0,
                system=system_prompt,
                model=model_name, # claude-3-5-sonnet-20241022 # claude-3-7-sonnet-20250219
            ) as stream:
                partial_chunks = []
                for chunk in stream.text_stream:
                    partial_chunks.append(chunk)
        
    generated_str = "".join(partial_chunks)
    
    return generated_str


def anthropic_multiimage_completion(system_prompt, model_name, prompt, list_content, list_image_base64):
    client = anthropic.Anthropic(api_key=os.getenv("ANTHROPIC_API_KEY"))
    
    content_blocks = [] 
    for text_item, base64_image in zip(list_content, list_image_base64):
        content_blocks.append(
            {
                "type": "text",
                "text": text_item,
            }
        )
        content_blocks.append(
            {
                "type": "image",
                "source": {
                    "type": "base64",
                    "media_type": "image/png",
                    "data": base64_image,
                },
            }
        )
    
    content_blocks.append(
        {
            "type": "text",
            "text": prompt
        }
    )

    messages = [
        {
            "role": "user",
            "content": content_blocks,
        }
    ]

    print(f"message size: {len(content_blocks)+1}")

    with client.messages.stream(
            max_tokens=1024,
            messages=messages,
            temperature=0,
            system=system_prompt,
            model=model_name, # claude-3-5-sonnet-20241022 # claude-3-7-sonnet-20250219
        ) as stream:
            partial_chunks = []
            for chunk in stream.text_stream:
                print(chunk)
                partial_chunks.append(chunk)
        
    generated_str = "".join(partial_chunks)
    
    return generated_str

=======
from google.genai import types

>>>>>>> d40c9337
def openai_completion(system_prompt, model_name, base64_image, prompt, temperature=0):
    client = OpenAI(api_key=os.getenv("OPENAI_API_KEY"))
    base64_image = None if "o3-mini" in model_name else base64_image
    if base64_image is None:
        messages = [
            {
                "role": "user",
                "content": [
                    {
                        "type": "text",
                        "text": prompt
                    },
                ],
            }
        ]
    else:
        messages = [
            {
                "role": "user",
                "content": [
                    {
                        "type": "image_url",
                        "image_url": {
                            "url": f"data:image/png;base64,{base64_image}"
                        },
                    },
                    {
                        "type": "text",
                        "text": prompt
                    },
                ],
            }
        ]

    token_param = "max_completion_tokens" if "o3-mini" in model_name else "max_tokens"
    # Prepare request parameters dynamically
    request_params = {
        "model": model_name,
        "messages": messages,
        token_param: 4096
    }
    
    if "o3-mini" not in model_name:  # Assuming o3-mini doesn't support 'temperature'
        request_params["temperature"] = temperature
<<<<<<< HEAD

    response = client.chat.completions.create(**request_params)

    generated_str = response.choices[0].message.content
     
    return generated_str

def openai_text_completion(system_prompt, model_name, prompt):
    client = OpenAI(api_key=os.getenv("OPENAI_API_KEY"))
    messages = [
            {
                "role": "user",
                "content": [
                    {
                        "type": "text",
                        "text": prompt
                    },
                ],
            }
        ]

    response = client.chat.completions.create(
        model=model_name,
        messages=messages,
        temperature=0,
        max_tokens=1024,
    )

=======

    response = client.chat.completions.create(**request_params)

>>>>>>> d40c9337
    generated_str = response.choices[0].message.content
     
    return generated_str

def openai_text_reasoning_completion(system_prompt, model_name, prompt, temperature=0):
    client = OpenAI(api_key=os.getenv("OPENAI_API_KEY"))
    
<<<<<<< HEAD
    print(f"model name: {model_name}")
=======
    messages = [
        {
            "role": "user",
            "content": [
                {
                    "type": "text",
                    "text": prompt
                },
            ],
        }
    ]

    # Determine correct token parameter
    token_param = "max_completion_tokens" if "o3-mini" in model_name else "max_tokens"
    
    # Prepare request parameters dynamically
    request_params = {
        "model": model_name,
        "messages": messages,
        token_param: 100000,
        "reasoning_effort": "medium"
    }
    
    # Only add 'temperature' if the model supports it
    if "o3-mini" not in model_name:  # Assuming o3-mini doesn't support 'temperature'
        request_params["temperature"] = temperature

    response = client.chat.completions.create(**request_params)

    generated_str = response.choices[0].message.content
     
    return generated_str

def deepseek_text_reasoning_completion(system_prompt, model_name, prompt):
     
    client = OpenAI(
        api_key=os.getenv("DEEPSEEK_API_KEY"),
        base_url="https://api.deepseek.com",
    )


    messages = [
        {
            "role": "user",
            "content": prompt
        }
    ]

    reasoning_content = ""
    content = ""
    response = client.chat.completions.create(
        model= model_name,
        messages = messages,
        stream=True,
        max_tokens=8000)
    
    for chunk in response:
        if chunk.choices[0].delta.reasoning_content and chunk.choices[0].delta.reasoning_content:
            reasoning_content += chunk.choices[0].delta.reasoning_content
        elif hasattr(chunk.choices[0].delta, "content") and chunk.choices[0].delta.content:
            content += chunk.choices[0].delta.content
    
    # generated_str = response.choices[0].message.content
    print(content)
    return content
    

def anthropic_completion(system_prompt, model_name, base64_image, prompt, thinking=False):
    print(f"anthropic vision-text activated... thinking: {thinking}")
    client = anthropic.Anthropic(api_key=os.getenv("ANTHROPIC_API_KEY"))
>>>>>>> d40c9337
    messages = [
        {
            "role": "user",
            "content": [
                {
<<<<<<< HEAD
                    "type": "text",
                    "text": prompt
                },
            ],
        }
    ]

    # Determine correct token parameter
    token_param = "max_completion_tokens" if "o3-mini" in model_name else "max_tokens"
=======
                    "role": "user",
                    "content": [
                        {
                            "type": "image",
                            "source": {
                                "type": "base64",
                                "media_type": "image/png",
                                "data": base64_image,
                            },
                        },
                        {
                            "type": "text",
                            "text": prompt
                        },
                    ],
                }
            ]
    if thinking:
        with client.messages.stream(
                max_tokens=20000,
                thinking={
                    "type": "enabled",
                    "budget_tokens": 16000
                },
                messages=messages,
                temperature=1,
                system=system_prompt,
                model=model_name, # claude-3-5-sonnet-20241022 # claude-3-7-sonnet-20250219
            ) as stream:
                partial_chunks = []
                for chunk in stream.text_stream:
                    partial_chunks.append(chunk)
    else:
         
        with client.messages.stream(
                max_tokens=1024,
                messages=messages,
                temperature=0,
                system=system_prompt,
                model=model_name, # claude-3-5-sonnet-20241022 # claude-3-7-sonnet-20250219
            ) as stream:
                partial_chunks = []
                for chunk in stream.text_stream:
                    partial_chunks.append(chunk)
        
    generated_code_str = "".join(partial_chunks)
>>>>>>> d40c9337
    
    # Prepare request parameters dynamically
    request_params = {
        "model": model_name,
        "messages": messages,
        token_param: 100000,
        "reasoning_effort": "medium"
    }
    
    # Only add 'temperature' if the model supports it
    if "o3-mini" not in model_name:  # Assuming o3-mini doesn't support 'temperature'
        request_params["temperature"] = temperature

    response = client.chat.completions.create(**request_params)

    generated_str = response.choices[0].message.content
     
    return generated_str

def openai_multiimage_completion(system_prompt, model_name, prompt, list_content, list_image_base64):
    client = OpenAI(api_key=os.getenv("OPENAI_API_KEY"))

    content_blocks = []
    
    joined_steps = "\n\n".join(steps_content)
    content_blocks.append(
        {
            "type": "text",
            "text": joined_steps
        }
    )

    for base64_image in list_image_base64:
        content_blocks.append(
            {
                "type": "image_url",
                "image_url": {
                    "url": f"data:image/png;base64,{base64_image}"
                },
            },
        )

    messages [
        {
            "role": "user",
            "content": content_blocks,
        }
    ]
    
    response = client.chat.completions.create(
        model=model_name,
        messages=messages,
        temperature=0,
        max_tokens=1024,
    )

    generated_str = response.choices[0].message.content
     
    return generated_str


def gemini_text_completion(system_prompt, model_name, prompt):
    genai.configure(api_key=os.getenv("GEMINI_API_KEY"))
    model = genai.GenerativeModel(model_name=model_name)

    messages = [
        prompt,
    ]
            
    try:
        response = model.generate_content(
            messages
        )
    except Exception as e:
        print(f"error: {e}")

    try:
        response = model.generate_content(messages)

        # Ensure response is valid and contains candidates
        if not response or not hasattr(response, "candidates") or not response.candidates:
            print("Warning: Empty or invalid response")
            return ""
        
        return response.text  # Access response.text safely

    except Exception as e:
        print(f"Error: {e}")
        return "" 

def anthropic_text_completion(system_prompt, model_name, prompt, thinking=False):
    client = anthropic.Anthropic(api_key=os.getenv("ANTHROPIC_API_KEY"))
    messages = [
                {
                    "role": "user",
                    "content": [
                        {
                            "type": "text",
                            "text": prompt
                        },
                    ],
                }
            ]
    if thinking:
        with client.messages.stream(
                max_tokens=20000,
                thinking={
                    "type": "enabled",
                    "budget_tokens": 16000
                },
                messages=messages,
                temperature=1,
                system=system_prompt,
                model=model_name, # claude-3-5-sonnet-20241022 # claude-3-7-sonnet-20250219
            ) as stream:
                partial_chunks = []
                for chunk in stream.text_stream:
                    partial_chunks.append(chunk)
    else:    
        with client.messages.stream(
                max_tokens=1024,
                messages=messages,
                temperature=0,
                system=system_prompt,
                model=model_name, # claude-3-5-sonnet-20241022 # claude-3-7-sonnet-20250219
            ) as stream:
                partial_chunks = []
                for chunk in stream.text_stream:
                    partial_chunks.append(chunk)
        
    generated_str = "".join(partial_chunks)
    
    return generated_str

def gemini_text_completion(system_prompt, model_name, prompt):
    genai.configure(api_key=os.getenv("GEMINI_API_KEY"))
    model = genai.GenerativeModel(model_name=model_name)

    messages = [
        prompt,
    ]
            
    try:
        response = model.generate_content(
            messages
        )
    except Exception as e:
        print(f"error: {e}")

    try:
        response = model.generate_content(messages)

        # Ensure response is valid and contains candidates
        if not response or not hasattr(response, "candidates") or not response.candidates:
            print("Warning: Empty or invalid response")
            return ""
        
        return response.text  # Access response.text safely

    except Exception as e:
        print(f"Error: {e}")
        return "" 

def gemini_completion(system_prompt, model_name, base64_image, prompt):
    genai.configure(api_key=os.getenv("GEMINI_API_KEY"))
    model = genai.GenerativeModel(model_name=model_name)

    messages = [
        {
            "mime_type": "image/jpeg",
            "data": base64_image,
        },
        prompt,
    ]
            
    try:
        response = model.generate_content(
            messages
<<<<<<< HEAD
        )
    except Exception as e:
        print(f"error: {e}")

    try:
        response = model.generate_content(messages)

        # Ensure response is valid and contains candidates
        if not response or not hasattr(response, "candidates") or not response.candidates:
            print("Warning: Empty or invalid response")
            return ""
        
        return response.text  # Access response.text safely

    except Exception as e:
        print(f"Error: {e}")
        return "" 

def gemini_multiimage_completion(system_prompt, model_name, prompt, list_content, list_image_base64):
    genai.configure(api_key=os.getenv("GEMINI_API_KEY"))
    model = genai.GenerativeModel(model_name=model_name)

    content_blocks = []
    for base64_image in list_image_base64:
        content_blocks.append(
            {
                "mime_type": "image/jpeg",
                "data": base64_image,
            },
        )
    
    joined_steps = "\n\n".join(steps_content)
    content_blocks.append(
        joined_steps
    )

    messages = content_blocks
            
    try:
        response = model.generate_content(
            messages,
=======
>>>>>>> d40c9337
        )
    except Exception as e:
        print(f"error: {e}")

<<<<<<< HEAD
    generated_str = response.text

    return generated_str


def deepseek_text_reasoning_completion(system_prompt, model_name, prompt):
     
    client = OpenAI(
        api_key=os.getenv("DEEPSEEK_API_KEY"),
        base_url="https://api.deepseek.com",
    )


    messages = [
        {
            "role": "user",
            "content": prompt
        }
    ]

    reasoning_content = ""
    content = ""
    response = client.chat.completions.create(
        model= model_name,
        messages = messages,
        stream=True,
        max_tokens=8000)
    
    for chunk in response:
        if chunk.choices[0].delta.reasoning_content and chunk.choices[0].delta.reasoning_content:
            reasoning_content += chunk.choices[0].delta.reasoning_content
        elif hasattr(chunk.choices[0].delta, "content") and chunk.choices[0].delta.content:
            content += chunk.choices[0].delta.content
    
    # generated_str = response.choices[0].message.content
    print(content)
    return content
=======
    try:
        response = model.generate_content(messages)

        # Ensure response is valid and contains candidates
        if not response or not hasattr(response, "candidates") or not response.candidates:
            print("Warning: Empty or invalid response")
            return ""
        
        return response.text  # Access response.text safely

    except Exception as e:
        print(f"Error: {e}")
        return "" 
>>>>>>> d40c9337
<|MERGE_RESOLUTION|>--- conflicted
+++ resolved
@@ -3,7 +3,6 @@
 from openai import OpenAI
 import anthropic
 import google.generativeai as genai
-<<<<<<< HEAD
 from google.generativeai import types
 
 def anthropic_completion(system_prompt, model_name, base64_image, prompt, thinking=False):
@@ -159,10 +158,6 @@
     
     return generated_str
 
-=======
-from google.genai import types
-
->>>>>>> d40c9337
 def openai_completion(system_prompt, model_name, base64_image, prompt, temperature=0):
     client = OpenAI(api_key=os.getenv("OPENAI_API_KEY"))
     base64_image = None if "o3-mini" in model_name else base64_image
@@ -207,7 +202,6 @@
     
     if "o3-mini" not in model_name:  # Assuming o3-mini doesn't support 'temperature'
         request_params["temperature"] = temperature
-<<<<<<< HEAD
 
     response = client.chat.completions.create(**request_params)
 
@@ -236,11 +230,6 @@
         max_tokens=1024,
     )
 
-=======
-
-    response = client.chat.completions.create(**request_params)
-
->>>>>>> d40c9337
     generated_str = response.choices[0].message.content
      
     return generated_str
@@ -248,9 +237,6 @@
 def openai_text_reasoning_completion(system_prompt, model_name, prompt, temperature=0):
     client = OpenAI(api_key=os.getenv("OPENAI_API_KEY"))
     
-<<<<<<< HEAD
-    print(f"model name: {model_name}")
-=======
     messages = [
         {
             "role": "user",
@@ -321,23 +307,8 @@
 def anthropic_completion(system_prompt, model_name, base64_image, prompt, thinking=False):
     print(f"anthropic vision-text activated... thinking: {thinking}")
     client = anthropic.Anthropic(api_key=os.getenv("ANTHROPIC_API_KEY"))
->>>>>>> d40c9337
-    messages = [
-        {
-            "role": "user",
-            "content": [
+    messages = [
                 {
-<<<<<<< HEAD
-                    "type": "text",
-                    "text": prompt
-                },
-            ],
-        }
-    ]
-
-    # Determine correct token parameter
-    token_param = "max_completion_tokens" if "o3-mini" in model_name else "max_tokens"
-=======
                     "role": "user",
                     "content": [
                         {
@@ -384,7 +355,22 @@
                     partial_chunks.append(chunk)
         
     generated_code_str = "".join(partial_chunks)
->>>>>>> d40c9337
+    
+    print(f"model name: {model_name}")
+    messages = [
+        {
+            "role": "user",
+            "content": [
+                {
+                    "type": "text",
+                    "text": prompt
+                },
+            ],
+        }
+    ]
+
+    # Determine correct token parameter
+    token_param = "max_completion_tokens" if "o3-mini" in model_name else "max_tokens"
     
     # Prepare request parameters dynamically
     request_params = {
@@ -409,7 +395,7 @@
 
     content_blocks = []
     
-    joined_steps = "\n\n".join(steps_content)
+    joined_steps = "\n\n".join(list_content)
     content_blocks.append(
         {
             "type": "text",
@@ -563,7 +549,6 @@
     try:
         response = model.generate_content(
             messages
-<<<<<<< HEAD
         )
     except Exception as e:
         print(f"error: {e}")
@@ -595,7 +580,7 @@
             },
         )
     
-    joined_steps = "\n\n".join(steps_content)
+    joined_steps = "\n\n".join(list_content)
     content_blocks.append(
         joined_steps
     )
@@ -605,13 +590,10 @@
     try:
         response = model.generate_content(
             messages,
-=======
->>>>>>> d40c9337
         )
     except Exception as e:
         print(f"error: {e}")
 
-<<<<<<< HEAD
     generated_str = response.text
 
     return generated_str
@@ -648,19 +630,4 @@
     
     # generated_str = response.choices[0].message.content
     print(content)
-    return content
-=======
-    try:
-        response = model.generate_content(messages)
-
-        # Ensure response is valid and contains candidates
-        if not response or not hasattr(response, "candidates") or not response.candidates:
-            print("Warning: Empty or invalid response")
-            return ""
-        
-        return response.text  # Access response.text safely
-
-    except Exception as e:
-        print(f"Error: {e}")
-        return "" 
->>>>>>> d40c9337
+    return content