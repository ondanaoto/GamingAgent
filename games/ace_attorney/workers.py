import time
import os
import pyautogui
import numpy as np

from tools.utils import encode_image, log_output, get_annotate_img, capture_game_window
from tools.serving.api_providers import anthropic_completion, anthropic_text_completion, openai_completion, openai_text_reasoning_completion, gemini_completion, gemini_text_completion, deepseek_text_reasoning_completion
import re
import json

CACHE_DIR = "cache/ace_attorney"

def perform_move(move):
    """
    Directly performs the move using keyboard input without key mapping.
    """
    if move.lower() in ["up", "down", "left", "right"]:
        # For arrow keys, use the direct key name
        pyautogui.keyDown(move.lower())
        time.sleep(0.1)
        pyautogui.keyUp(move.lower())
    else:
        # For other keys, use the direct key press
        pyautogui.keyDown(move.lower())
        time.sleep(0.1)
        pyautogui.keyUp(move.lower())
    
    print(f"Performed move: {move}")

def log_move_and_thought(move, thought, latency):
    """
    Logs the move and thought process into a log file inside the cache directory.
    """
    log_file_path = os.path.join(CACHE_DIR, "ace_attorney_moves.log")
    
    log_entry = f"[{time.strftime('%Y-%m-%d %H:%M:%S')}] Move: {move}, Thought: {thought}, Latency: {latency:.2f} sec\n"
    
    try:
        with open(log_file_path, "a") as log_file:
            log_file.write(log_entry)
    except Exception as e:
        print(f"[ERROR] Failed to write log entry: {e}")

def vision_evidence_worker(system_prompt, api_provider, model_name, modality, thinking):
    # Capture game window screenshot
    screenshot_path = capture_game_window(
        image_name="ace_attorney_screenshot_evidence.png",
        window_name="Phoenix Wright: Ace Attorney Trilogy",
        cache_dir=CACHE_DIR
    )
    if not screenshot_path:
        return {"error": "Failed to capture game window"}

    base64_image = encode_image(screenshot_path)
    
    # Construct prompt for LLM
    prompt = (
        "You are now playing Ace Attorney. Analyze the current scene and provide the following information:\n\n"
        "Look at the evidence presentation window\n"
        "For the item, provide its name and description\n"

        "Format your response EXACTLY as:\n"
        "Game State: <'Evidence'>\n"
        "Dialog: None\n"
        "Evidence: NAME: description\n"
        "Scene: <detailed description includes other visual elements>"
    )

    print(f"Calling {model_name} API for vision analysis...")
    
    if api_provider == "anthropic" and modality=="text-only":
        response = anthropic_text_completion(system_prompt, model_name, prompt, thinking)
    elif api_provider == "anthropic":
        response = anthropic_completion(system_prompt, model_name, base64_image, prompt, thinking)
    elif api_provider == "openai" and "o3" in model_name and modality=="text-only":
        response = openai_text_reasoning_completion(system_prompt, model_name, prompt)
    elif api_provider == "openai":
        response = openai_completion(system_prompt, model_name, base64_image, prompt)
    elif api_provider == "gemini" and modality=="text-only":
        response = gemini_text_completion(system_prompt, model_name, prompt)
    elif api_provider == "gemini":
        response = gemini_completion(system_prompt, model_name, base64_image, prompt)
    elif api_provider == "deepseek":
        response = deepseek_text_reasoning_completion(system_prompt, model_name, prompt)
    else:
        raise NotImplementedError(f"API provider: {api_provider} is not supported.")
    
    return {
        "response": response,
        "screenshot_path": screenshot_path
    }

def vision_worker(system_prompt, api_provider, model_name, 
    prev_response="", 
    thinking=True, 
    modality="vision-text",
    ):
    """
    Captures and analyzes the current game screen.
    Returns scene analysis including game state, dialog text, and detailed scene description.
    """
    assert modality == "vision-text", "Vision worker requires vision-text modality"

    # Capture game window screenshot
    screenshot_path = capture_game_window(
        image_name="ace_attorney_screenshot.png",
        window_name="Phoenix Wright: Ace Attorney Trilogy",
        cache_dir=CACHE_DIR
    )
    if not screenshot_path:
        return {"error": "Failed to capture game window"}

    base64_image = encode_image(screenshot_path)
    
    prompt = (
        "You are now playing Ace Attorney. Analyze the current scene and provide the following information:\n\n"
<<<<<<< HEAD
        "1. Game State Detection Rules:\n"
        "   - Cross-Examination mode is indicated by ANY of these:\n"
        "     * A blue bar in the upper right corner\n"
        "     * Only Green dialog text\n"
        "     * EXACTLY three UI elements at the right down corner: Options, Press, Present\n"
        "     * An evidence window visible in the middle of the screen\n"
        "   - If you see an evidence window, it is ALWAYS Cross-Examination mode\n"
        "   - Conversation mode is indicated by:\n"
        "     * EXACTLY two UI elements at the right down corner: Options, Court Record\n"
        "     * Dialog text can be any color (most commonly white, but can also be blue, red, etc.)\n"
        "   - If you don't see any Cross-Examination indicators, it's Conversation mode\n\n"
=======
        "1. Game State Detection Rules: (text color)\n"
        "   - Conversation mode is indicated by * Non-Green dialog text (include white or red or blue)\n"
        "   - If dialog text is green, it's Cross-Examination mode\n"
        "   - If you see an evidence window, it is ALWAYS Cross-Examination mode\n\n"
>>>>>>> 0112fde2
        "2. Dialog Text Analysis:\n"
        "   - Look at the bottom-left area where dialog appears\n"
        "   - Note the color of the dialog text (green/white/blue/red)\n"
        "   - Extract the speaker's name and their dialog\n"
        "   - Format must be exactly: Dialog: NAME: dialog text\n\n"
        "3. Scene Analysis:\n"
        "   - Describe any visible characters and their expressions/poses\n"
        "   - Describe any other important visual elements or interactive UI components\n"
        "   - You MUST explicitly mention:\n"
        "     * The color of the dialog text (green/white/blue/red)\n"
        "     * Whether there is a blue bar in the upper right corner\n"
        "     * The exact UI elements present at the right down corner (Options, Press, Present for Cross-Examination or Options, Court Record for Conversation)\n"
        "     * Whether there is an evidence window visible\n"
        "     * If evidence window is visible:\n"
        "       - Name of the currently selected evidence\n"
        "       - Description of the evidence\n"
        "       - Position in the evidence list (if visible)\n"
        "       - Whether this is the evidence you intend to present\n\n"

        "Format your response EXACTLY as:\n"
        "Game State: <'Cross-Examination' or 'Conversation'>\n" 
        "Dialog: NAME: dialog text\n"
        "Evidence: NAME: description\n"
        "Scene: <detailed description including dialog color, blue bar presence, UI elements(corresponding keys, like r Present/Court Record or x present), evidence window status and contents, and other visual elements>"
    )

    print(f"Calling {model_name} API for vision analysis...")
    
    if api_provider == "anthropic" and modality=="text-only":
        response = anthropic_text_completion(system_prompt, model_name, prompt, thinking)
    elif api_provider == "anthropic":
        response = anthropic_completion(system_prompt, model_name, base64_image, prompt, thinking)
    elif api_provider == "openai" and "o3" in model_name and modality=="text-only":
        response = openai_text_reasoning_completion(system_prompt, model_name, prompt)
    elif api_provider == "openai":
        response = openai_completion(system_prompt, model_name, base64_image, prompt)
    elif api_provider == "gemini" and modality=="text-only":
        response = gemini_text_completion(system_prompt, model_name, prompt)
    elif api_provider == "gemini":
        response = gemini_completion(system_prompt, model_name, base64_image, prompt)
    elif api_provider == "deepseek":
        response = deepseek_text_reasoning_completion(system_prompt, model_name, prompt)
    else:
        raise NotImplementedError(f"API provider: {api_provider} is not supported.")
    
    return {
        "response": response,
        "screenshot_path": screenshot_path
    }

def long_term_memory_worker(system_prompt, api_provider, model_name, 
    prev_response="", 
    thinking=True, 
    modality="vision-text",
    episode_name="The First Turnabout",
    dialog=None,
    evidence=None
    ):
    """
    Maintains dialog history for the current episode.
    If evidence is provided, adds it to the evidences list.
    """
    # Create cache directory for dialog history if it doesn't exist
    cache_dir = os.path.join("cache", "ace_attorney", "dialog_history")
    os.makedirs(cache_dir, exist_ok=True)

    # Define the JSON file path based on the episode name
    json_file = os.path.join(cache_dir, f"{episode_name.lower().replace(' ', '_')}.json")

    # Load existing dialog history or initialize new structure
    if os.path.exists(json_file):
        with open(json_file, 'r') as f:
            dialog_history = json.load(f)
    else:
        dialog_history = {
            episode_name: {
                "Case_Transcript": [],
                "evidences": []
            }
        }

    # Update dialog history if dialog is provided
    if dialog and dialog["name"] and dialog["text"]:
        dialog_entry = f"{dialog['name']}: {dialog['text']}"
        if dialog_entry not in dialog_history[episode_name]["Case_Transcript"]:
            dialog_history[episode_name]["Case_Transcript"].append(dialog_entry)

    # Update evidence if provided
    if evidence and evidence["name"] and evidence["description"]:
        evidence_entry = f"{evidence['name']}: {evidence['description']}"
        if evidence_entry not in dialog_history[episode_name]["evidences"]:
            dialog_history[episode_name]["evidences"].append(evidence_entry)

    # Save the updated dialog history
    with open(json_file, 'w') as f:
        json.dump(dialog_history, f, indent=2)

    return json_file

def short_term_memory_worker(system_prompt, api_provider, model_name, 
    prev_response="", 
    thinking=True, 
    modality="vision-text",
    episode_name="The First Turnabout"
    ):
    """
    Maintains a short-term memory of previous responses by storing the last 7 responses in the JSON file.
    Args:
        episode_name (str): Name of the current episode
        prev_response (str): The new response to add to the queue
    """
    if not prev_response:
        return
        
    # Create cache directory if it doesn't exist
    cache_dir = os.path.join(CACHE_DIR, "dialog_history")
    os.makedirs(cache_dir, exist_ok=True)
    
    # JSON file path for the episode
    json_file = os.path.join(cache_dir, f"{episode_name.lower().replace(' ', '_')}.json")
    
    # Load existing dialog history or create new one
    if os.path.exists(json_file):
        with open(json_file, 'r', encoding='utf-8') as f:
            dialog_history = json.load(f)
    else:
        dialog_history = {
            episode_name: {
                "Case_Transcript": [],
                "prev_responses": [],
                "evidences": []
            }
        }
    
    # Initialize prev_responses if it doesn't exist
    if "prev_responses" not in dialog_history[episode_name]:
        dialog_history[episode_name]["prev_responses"] = []
    
    # Add new response and maintain only last 7 responses
    prev_responses = dialog_history[episode_name]["prev_responses"]
    prev_responses.append(prev_response)
    if len(prev_responses) > 14:
        prev_responses.pop(0)  # Remove oldest response
        
    # Save updated dialog history
    with open(json_file, 'w', encoding='utf-8') as f:
        json.dump(dialog_history, f, indent=4, ensure_ascii=False)
            
    return json_file

def memory_retrieval_worker(system_prompt, api_provider, model_name, 
    prev_response="", 
    thinking=True, 
    modality="vision-text",
    episode_name="The First Turnabout"
    ):
    """
    Retrieves and composes complete memory context from long-term and short-term memory.
    """
    # Load background conversation context
    background_file = "games/ace_attorney/ace_attorney_1.json"
    with open(background_file, 'r') as f:
        background_data = json.load(f)
    background_context = background_data[episode_name]["Case_Transcript"]

    # Load current episode memory
    memory_file = os.path.join("cache", "ace_attorney", "dialog_history", f"{episode_name.lower().replace(' ', '_')}.json")
    if os.path.exists(memory_file):
        with open(memory_file, 'r') as f:
            memory_data = json.load(f)
        current_episode = memory_data[episode_name]
        cross_examination_context = current_episode["Case_Transcript"]
        prev_responses = current_episode.get("prev_responses", [])
        collected_evidences = current_episode.get("evidences", [])
    else:
        cross_examination_context = []
        prev_responses = []
        collected_evidences = []

    # Compose complete memory context
    memory_context = f"""Background Conversation Context:
{chr(10).join(background_context)}

Cross-Examination Conversation Context:
{chr(10).join(cross_examination_context)}

Previous 7 manipulations:
{chr(10).join(prev_responses)}

Collected Evidences:
{chr(10).join(collected_evidences)}"""

    return memory_context

def reasoning_worker(system_prompt, api_provider, model_name, game_state, c_statement, scene, memory_context, base64_image=None, modality="vision-text", thinking=True):
    """
    Makes decisions about game moves based on current game state, scene description, and memory context.
    Uses API to generate thoughtful decisions.
    
    Args:
        system_prompt (str): System prompt for the API
        api_provider (str): API provider to use
        model_name (str): Model name to use
        game_state (str): Current game state (Cross-Examination, Conversation, or Evidence)
        scene (str): Description of the current scene
        memory_context (str): Complete memory context including dialog history and evidences
        base64_image (str, optional): Base64 encoded screenshot of the current game state
        modality (str): Modality to use (vision-text or text-only)
        thinking (bool): Whether to use deep thinking
    
    Returns:
        dict: Contains move and thought
    """
    # Extract and format evidence information
    evidences_section = memory_context.split("Collected Evidences:")[1].strip()
    collected_evidences = [e for e in evidences_section.split("\n") if e.strip()]
    num_collected_evidences = len(collected_evidences)
    
    # Format evidence details for the prompt
    evidence_details = "\n".join([f"Evidence {i+1}: {e}" for i, e in enumerate(collected_evidences)])
<<<<<<< HEAD
    
    # Construct the prompt for the API
    prompt = f"""You are Phoenix Wright, a defense attorney in Ace Attorney. Your goal is to prove your client's innocence by finding contradictions in witness testimonies and presenting the right evidence at the right time.

CURRENT GAME STATE: {game_state}
This is your current state. All decisions must be based on this state only.

Scene Description: {scene}

Evidence Status:
- Total Evidence Collected: {num_collected_evidences}
{evidence_details}

Memory Context:
{memory_context}

Based on this information, decide what move to make. Your response must be in the exact format:
move: <move>
thought: <explanation>

Game State Strategies:

1. Conversation Mode (CURRENT STATE: {game_state}):
   - Use 'z' to continue the conversation
   - DO NOT use any other commands in Conversation mode
   - No press command in Conversation mode

2. Cross-Examination Mode (CURRENT STATE: {game_state}):
   - ALWAYS compare the witness's statement with the available evidence
   - For each statement, you have two options:
     * If you find a clear contradiction with evidence: (Three steps, you can only do one step at a time. Be coherent with previous response.)
       - First step: Use 'r' to open the evidence window
       - Second step: Navigate through evidence using 'right'/'left'
         * Look at each evidence carefully
         * Only stop when you find the evidence that directly contradicts the statement
         * If the current evidence doesn't match, keep navigating
         * Be absolutely sure the evidence contradicts the statement before presenting
       - Third step: Use 'x' to show the contradicting evidence
         * Only present when you're certain this is the right evidence
         * The evidence must directly contradict the witness's statement
       - No need to ask more questions if you're confident about the contradiction
     * If you don't find a contradiction or need more information:
       - Use 'l' to ask more details from the witness about their statement (it will swtich to conversation mode. You can use it to ask more details about his statement. After a few rounds of conversation, it will automatically switch back to cross-examination mode.)
       - Or use 'z' to move to their next statement if you don't need to ask more
   - The evidence window will automatically close after showing evidence
   - DO NOT use 'x'/'r' unless you have found a clear contradiction
   - DO NOT use 'x'/'r' if you don't see an evidence window

Available moves:
- In Conversation:
  * 'z': Continue the conversation
- In Cross-Examination:
  * 'l': Question the witness about their current statement
  * 'z': Move to the next statement if you don't need to ask more
  * 'r': Open the evidence window to show contradicting evidence
  * 'x': Show the selected evidence (only when you're certain it contradicts)
  * 'right'/'left': Navigate through evidence items to find the correct one

Before using 'x', always ask:
- Is the currently selected evidence the one I want to present?

If the currently selected evidence is NOT the one I intend to present:
- Use 'right' or 'left' to navigate until the correct one is selected
- Do NOT assume the correct evidence is selected
- NEVER use 'x' until the correct item is confirmed to be selected

Example 1 - Finding and Presenting Evidence:

Scene says: "The currently selected evidence is 'Attorney's Badge'."

But I want to present: "Cindy's Autopsy Report"

So I do:
Turn 1:
move: right
thought: The Autopsy Report is not currently selected. I'll navigate to it.

Turn 2:
move: x
thought: The Autopsy Report is now selected. I'll present it to contradict the witness.

Example 2 - Clear Contradiction with No Evidence Window:

Memory Context:
Witness: "I was at home at 8 PM last night."
Evidence: "Security Camera Footage: Shows the witness at the crime scene at 8 PM."

Scene: "Dialog text is green. There is a blue bar in the upper right corner. There are exactly three UI elements at the right down corner: Options, Press, Present. No evidence window is visible on screen. The witness is sweating and looking nervous."

Turn 1:
move: r
thought: I see a clear contradiction between the witness's statement and our security camera footage. The scene shows we're in cross-examination mode (green text, blue bar, three UI elements) but no evidence window is visible. I need to first open the evidence window by pressing 'r'.

Turn 2:
move: right
thought: I need to navigate to the security camera footage that proves the witness was at the crime scene at 8 PM.

Turn 3:
move: x
thought: I've found the security camera footage that proves the witness was at the crime scene at 8 PM. I'll present it to expose the contradiction.

Stuck Situation Handling:
- If you notice that you haven't made any progress in the last 7 responses (check prev_responses)
- If you're stuck in a loop or can't move forward
- Use 'b' to jump out of the stucking loop
- This is a general rule to prevent getting stuck in the game
"""

    # Call the API
    if api_provider == "anthropic" and modality=="text-only":
        response = anthropic_text_completion(system_prompt, model_name, prompt, thinking)
    elif api_provider == "anthropic":
        response = anthropic_completion(system_prompt, model_name, base64_image, prompt, thinking)
    elif api_provider == "openai" and "o3" in model_name and modality=="text-only":
        response = openai_text_reasoning_completion(system_prompt, model_name, prompt)
    elif api_provider == "openai":
        response = openai_completion(system_prompt, model_name, base64_image, prompt)
    elif api_provider == "gemini" and modality=="text-only":
        response = gemini_text_completion(system_prompt, model_name, prompt)
    elif api_provider == "gemini":
        response = gemini_completion(system_prompt, model_name, base64_image, prompt)
    elif api_provider == "deepseek":
        response = deepseek_text_reasoning_completion(system_prompt, model_name, prompt)
    else:
        raise NotImplementedError(f"API provider: {api_provider} is not supported.")
=======
    print(scene)
>>>>>>> 0112fde2


    if game_state == "Cross-Examination":
        # Construct the prompt for the API
        prompt = f"""You are Phoenix Wright, a defense attorney in Ace Attorney. Your goal is to prove your client's innocence by finding contradictions in witness testimonies and presenting the right evidence at the right time.

    CURRENT GAME STATE: {game_state}

    Your task is to evaluate the **current witness statement** and determine whether it contradicts any evidence in the Court Record.

    Current Statement: 
    "{c_statement}"r

    Scene Description: (determine If the evidence window already opneded, if yes then try x or b)
    {scene}

    Evidence Status:  
    - Total Evidence Collected: {num_collected_evidences}  
    {evidence_details}

    Memory Context:  
    {memory_context}

    ⚠️ Be patient. DO NOT rush to present evidence. Always wait until the **decisive contradiction** becomes clear.

    You may only present evidence if:
    - A clear and specific contradiction exists between the current statement and an item in the Court Record
    - The **correct** evidence item is currently selected
    - The **evidence window is open**, and you are on the exact item you want to present

    ⛔ Never assume the correct evidence is selected. Always confirm it.

    🧠 Cross-Examination Strategy:
    - For each statement, you have two paths:
        ✅ If you suspect a contradiction:
            1. First, use `'r'` to open the evidence window
            2. Then use `'right'` or `'left'` to carefully navigate the evidence
                - Examine each item and compare it with the statement
                - Do not present until you find **exactly** the right item
                - Be 100% confident in the contradiction
            3. Use `'x'` to present the selected evidence **only when it's correct and decisive**
        ❌ If no contradiction is obvious, or you need more clarity:
            - Use `'l'` to question the witness
            - Or use `'z'` to move to the next statement

    Additional Rules:
    - The evidence window will auto-close after presenting
    - Do NOT use `'x'` or `'r'` unless you are sure
    - If the evidence window is not open, NEVER present with `'x'`

    Available moves:
    * `'l'`: Question the witness about their statement
    * `'z'`: Move to the next statement
    * `'r'`: Open the evidence window (press `'b'` to cancel if unsure)
    * `'b'`: Close the evidence window (if opened unintentionally)
    * `'x'`: Present evidence (only after confirming it's correct)
    * `'right'` / `'left'`: Navigate through the evidence

    💡 Before using `'x'`, always ask yourself:
    - "Is the currently selected evidence exactly the one I want to present?"

    If not:
    - Use `'right'` / `'left'` to select the correct item
    - DO NOT use `'x'` until it's confirmed

    Response Format (strict):
    move: <move>
    thought: <your internal reasoning>

    IMPORTANT:
    - If the evidence window is already open (scene will say so), DO NOT use 'r' again.
    - If the evidence window is already open:
        * Check what evidence is currently selected (as described in the scene).
        * If it's not the evidence you want to present, use 'right' or 'left' to navigate.
        * Only use 'x' to present if the correct evidence is already selected.
    - If the evidence window is NOT open and you intend to present, then use 'r' to open it first.


    Example:

    Scene says: "The currently selected evidence is 'Attorney's Badge'."
    But I want to present: "Cindy's Autopsy Report"

    So I do:

    Turn 1:  
    move: right  
    thought: The Autopsy Report is not selected yet. I’ll navigate to it.

    Turn 2:  
    move: x  
    thought: The Autopsy Report is now selected. I’ll present it to contradict the witness.
    """
        # Call the API
        if api_provider == "anthropic" and modality=="text-only":
            response = anthropic_text_completion(system_prompt, model_name, prompt, thinking)
        elif api_provider == "anthropic":
            response = anthropic_completion(system_prompt, model_name, base64_image, prompt, thinking)
        elif api_provider == "openai" and "o3" in model_name and modality=="text-only":
            response = openai_text_reasoning_completion(system_prompt, model_name, prompt)
        elif api_provider == "openai":
            response = openai_completion(system_prompt, model_name, base64_image, prompt)
        elif api_provider == "gemini" and modality=="text-only":
            response = gemini_text_completion(system_prompt, model_name, prompt)
        elif api_provider == "gemini":
            response = gemini_completion(system_prompt, model_name, base64_image, prompt)
        elif api_provider == "deepseek":
            response = deepseek_text_reasoning_completion(system_prompt, model_name, prompt)
        else:
            raise NotImplementedError(f"API provider: {api_provider} is not supported.")

        # Extract move and thought from response
        move_match = re.search(r"move:\s*(.+?)(?=\n|$)", response)
        thought_match = re.search(r"thought:\s*(.+?)(?=\n|$)", response)
        
        move = move_match.group(1).strip() if move_match else ""
        thought = thought_match.group(1).strip() if thought_match else ""

        return {
            "move": move,
            "thought": thought
        }
    
    else: 
        return {
            "move": "z",
            "thought": "continue conversation"
        }

def ace_evidence_worker(system_prompt, api_provider, model_name, 
    prev_response="", 
    thinking=True, 
    modality="vision-text",
    episode_name="The First Turnabout",
    ):
    """
    1) Loops through evidence items until all are seen or a duplicate appears.
    2) Updates memory with newly seen evidence.
    3) Returns after exiting Evidence view.
    """
    assert modality in ["text-only", "vision-text"], f"modality {modality} is not supported."

    seen_names = set()
    duplicate_found = False

    # Start in evidence mode
    perform_move("r")
    time.sleep(1)

    while not duplicate_found:
        # Analyze the current evidence screen
        vision_result = vision_evidence_worker(
            system_prompt,
            api_provider,
            model_name,
            modality,
            thinking
        )
        # print("[Vision Analysis Result]")
        # print(vision_result)

        if "error" in vision_result:
            return vision_result

        response_text = vision_result["response"]

        # Extract evidence info
        evidence_match = re.search(r"Evidence:\s*([^:\n]+):\s*(.+?)(?=\n|$)", response_text)
        evidence = {
            "name": evidence_match.group(1) if evidence_match else "",
            "description": evidence_match.group(2).strip() if evidence_match else ""
        }

        # Update memory if new
        if evidence["name"] and evidence["description"]:
            if evidence["name"] in seen_names:
                duplicate_found = True
                perform_move("cancel")
                time.sleep(1)
                print(f"[INFO] Duplicate evidence '{evidence['name']}' detected. Exiting evidence view.")
                break
            else:
                seen_names.add(evidence["name"])
                long_term_memory_worker(
                    system_prompt,
                    api_provider,
                    model_name,
                    prev_response,
                    thinking,
                    modality,
                    episode_name,
                    evidence=evidence
                )
                perform_move("right")
                print(f"[INFO] New evidence collected: {evidence['name']}")
                time.sleep(1)

    perform_move("r")
    # No need to run reasoning or return reasoning_result
    return {
        "game_state": "Evidence",
        "evidence": evidence,
        "seen": list(seen_names)
    }

def ace_attorney_worker(system_prompt, api_provider, model_name, 
    prev_response="", 
    thinking=True, 
    modality="vision-text",
    episode_name="The First Turnabout",
    ):
    """
    1) Captures a screenshot of the current game state.
    2) Analyzes the scene using vision worker.
    3) Makes decisions based on the scene analysis.
    4) Maintains dialog history for the current episode.
    5) Makes decisions about game moves.
    
    Args:
        episode_name (str): Name of the current episode (default: "The First Turnabout")
    """
    assert modality in ["text-only", "vision-text"], f"modality {modality} is not supported."

    # -------------------- Vision Processing -------------------- #
    # First, analyze the current game state using vision
    vision_result = vision_worker(
        system_prompt,
        api_provider,
        model_name,
        prev_response,
        thinking,
        modality="vision-text"
    )

    if "error" in vision_result:
        return vision_result

    # Extract the formatted outputs using regex
    response_text = vision_result["response"]
    
    # Extract Game State
    game_state_match = re.search(r"Game State:\s*(Cross-Examination|Conversation|Evidence)", response_text)
    game_state = game_state_match.group(1) if game_state_match else "Unknown"
    
    # Extract Dialog (with NAME: text format)
    dialog_match = re.search(r"Dialog:\s*([^:\n]+):\s*(.+?)(?=\n|$)", response_text)
    dialog = {
        "name": dialog_match.group(1) if dialog_match else "",
        "text": dialog_match.group(2).strip() if dialog_match else ""
    }
    
    # Extract Evidence
    evidence_match = re.search(r"Evidence:\s*([^:\n]+):\s*(.+?)(?=\n|$)", response_text)
    evidence = {
        "name": evidence_match.group(1) if evidence_match else "",
        "description": evidence_match.group(2).strip() if evidence_match else ""
    }
    
    # Extract Scene Description
    scene_match = re.search(r"Scene:\s*(.+?)(?=\n|$)", response_text, re.DOTALL)
    scene = scene_match.group(1).strip() if scene_match else ""

    # -------------------- Memory Processing -------------------- #
    # Update long-term memory only
    if game_state == "Evidence":
        # If in Evidence mode, update evidence instead of dialog
        if evidence["name"] and evidence["description"]:
            evidence_file = long_term_memory_worker(
                system_prompt,
                api_provider,
                model_name,
                prev_response,
                thinking,
                modality,
                episode_name,
                evidence=evidence
            )
    else:
        # If in Conversation or Cross-Examination mode, update dialog
        if dialog["name"] and dialog["text"]:
            dialog_file = long_term_memory_worker(
                system_prompt,
                api_provider,
                model_name,
                prev_response,
                thinking,
                modality,
                episode_name,
                dialog=dialog
            )

    # Then, retrieve and compose complete memory context
    complete_memory = memory_retrieval_worker(
        system_prompt,
        api_provider,
        model_name,
        prev_response,
        thinking,
        modality,
        episode_name
    )

    c_statement = f"{dialog}"
    # -------------------- Reasoning -------------------- #
    # Make decisions about game moves
    reasoning_result = reasoning_worker(
        system_prompt,
        api_provider,
        model_name,
        game_state,
        c_statement,
        scene,
        complete_memory,
        base64_image=encode_image(vision_result["screenshot_path"]),
        modality='text-only',
        thinking=thinking
    )

    parsed_result = {
        "game_state": game_state,
        "dialog": dialog,
        "evidence": evidence,
        "scene": scene,
        "screenshot_path": vision_result["screenshot_path"],
        "memory_context": complete_memory,
        "move": reasoning_result["move"],
        "thought": reasoning_result["thought"]
    }

    return parsed_result

# return move_thought_list<|MERGE_RESOLUTION|>--- conflicted
+++ resolved
@@ -114,7 +114,6 @@
     
     prompt = (
         "You are now playing Ace Attorney. Analyze the current scene and provide the following information:\n\n"
-<<<<<<< HEAD
         "1. Game State Detection Rules:\n"
         "   - Cross-Examination mode is indicated by ANY of these:\n"
         "     * A blue bar in the upper right corner\n"
@@ -126,12 +125,6 @@
         "     * EXACTLY two UI elements at the right down corner: Options, Court Record\n"
         "     * Dialog text can be any color (most commonly white, but can also be blue, red, etc.)\n"
         "   - If you don't see any Cross-Examination indicators, it's Conversation mode\n\n"
-=======
-        "1. Game State Detection Rules: (text color)\n"
-        "   - Conversation mode is indicated by * Non-Green dialog text (include white or red or blue)\n"
-        "   - If dialog text is green, it's Cross-Examination mode\n"
-        "   - If you see an evidence window, it is ALWAYS Cross-Examination mode\n\n"
->>>>>>> 0112fde2
         "2. Dialog Text Analysis:\n"
         "   - Look at the bottom-left area where dialog appears\n"
         "   - Note the color of the dialog text (green/white/blue/red)\n"
@@ -152,7 +145,7 @@
         "       - Whether this is the evidence you intend to present\n\n"
 
         "Format your response EXACTLY as:\n"
-        "Game State: <'Cross-Examination' or 'Conversation'>\n" 
+        "Game State: <'Cross-Examination' or 'Conversation'>\n"
         "Dialog: NAME: dialog text\n"
         "Evidence: NAME: description\n"
         "Scene: <detailed description including dialog color, blue bar presence, UI elements(corresponding keys, like r Present/Court Record or x present), evidence window status and contents, and other visual elements>"
@@ -352,40 +345,45 @@
     
     # Format evidence details for the prompt
     evidence_details = "\n".join([f"Evidence {i+1}: {e}" for i, e in enumerate(collected_evidences)])
-<<<<<<< HEAD
-    
-    # Construct the prompt for the API
-    prompt = f"""You are Phoenix Wright, a defense attorney in Ace Attorney. Your goal is to prove your client's innocence by finding contradictions in witness testimonies and presenting the right evidence at the right time.
-
-CURRENT GAME STATE: {game_state}
-This is your current state. All decisions must be based on this state only.
-
-Scene Description: {scene}
-
-Evidence Status:
-- Total Evidence Collected: {num_collected_evidences}
-{evidence_details}
-
-Memory Context:
-{memory_context}
-
-Based on this information, decide what move to make. Your response must be in the exact format:
-move: <move>
-thought: <explanation>
-
-Game State Strategies:
-
-1. Conversation Mode (CURRENT STATE: {game_state}):
-   - Use 'z' to continue the conversation
-   - DO NOT use any other commands in Conversation mode
-   - No press command in Conversation mode
-
-2. Cross-Examination Mode (CURRENT STATE: {game_state}):
+    print(scene)
+
+
+    if game_state == "Cross-Examination":
+        # Construct the prompt for the API
+        prompt = f"""You are Phoenix Wright, a defense attorney in Ace Attorney. Your goal is to prove your client's innocence by finding contradictions in witness testimonies and presenting the right evidence at the right time.
+
+    CURRENT GAME STATE: {game_state}
+
+    Your task is to evaluate the **current witness statement** and determine whether it contradicts any evidence in the Court Record.
+
+    Current Statement: 
+    "{c_statement}"r
+
+    Scene Description: (determine If the evidence window already opneded, if yes then try x or b)
+    {scene}
+
+    Evidence Status:  
+    - Total Evidence Collected: {num_collected_evidences}  
+    {evidence_details}
+
+    Memory Context:  
+    {memory_context}
+
+    Be patient. DO NOT rush to present evidence. Always wait until the **decisive contradiction** becomes clear.
+
+    You may only present evidence if:
+    - A clear and specific contradiction exists between the current statement and an item in the Court Record
+    - The **correct** evidence item is currently selected
+    - The **evidence window is open**, and you are on the exact item you want to present
+
+    Never assume the correct evidence is selected. Always confirm it.
+
+Cross-Examination Mode (CURRENT STATE: {game_state}):
    - ALWAYS compare the witness's statement with the available evidence
    - For each statement, you have two options:
      * If you find a clear contradiction with evidence: (Three steps, you can only do one step at a time. Be coherent with previous response.)
        - First step: Use 'r' to open the evidence window
-       - Second step: Navigate through evidence using 'right'/'left'
+       - Second step: Navigate through evidence using 'right'
          * Look at each evidence carefully
          * Only stop when you find the evidence that directly contradicts the statement
          * If the current evidence doesn't match, keep navigating
@@ -395,136 +393,8 @@
          * The evidence must directly contradict the witness's statement
        - No need to ask more questions if you're confident about the contradiction
      * If you don't find a contradiction or need more information:
-       - Use 'l' to ask more details from the witness about their statement (it will swtich to conversation mode. You can use it to ask more details about his statement. After a few rounds of conversation, it will automatically switch back to cross-examination mode.)
+       - Use 'l' to ask more details from the witness about their statement
        - Or use 'z' to move to their next statement if you don't need to ask more
-   - The evidence window will automatically close after showing evidence
-   - DO NOT use 'x'/'r' unless you have found a clear contradiction
-   - DO NOT use 'x'/'r' if you don't see an evidence window
-
-Available moves:
-- In Conversation:
-  * 'z': Continue the conversation
-- In Cross-Examination:
-  * 'l': Question the witness about their current statement
-  * 'z': Move to the next statement if you don't need to ask more
-  * 'r': Open the evidence window to show contradicting evidence
-  * 'x': Show the selected evidence (only when you're certain it contradicts)
-  * 'right'/'left': Navigate through evidence items to find the correct one
-
-Before using 'x', always ask:
-- Is the currently selected evidence the one I want to present?
-
-If the currently selected evidence is NOT the one I intend to present:
-- Use 'right' or 'left' to navigate until the correct one is selected
-- Do NOT assume the correct evidence is selected
-- NEVER use 'x' until the correct item is confirmed to be selected
-
-Example 1 - Finding and Presenting Evidence:
-
-Scene says: "The currently selected evidence is 'Attorney's Badge'."
-
-But I want to present: "Cindy's Autopsy Report"
-
-So I do:
-Turn 1:
-move: right
-thought: The Autopsy Report is not currently selected. I'll navigate to it.
-
-Turn 2:
-move: x
-thought: The Autopsy Report is now selected. I'll present it to contradict the witness.
-
-Example 2 - Clear Contradiction with No Evidence Window:
-
-Memory Context:
-Witness: "I was at home at 8 PM last night."
-Evidence: "Security Camera Footage: Shows the witness at the crime scene at 8 PM."
-
-Scene: "Dialog text is green. There is a blue bar in the upper right corner. There are exactly three UI elements at the right down corner: Options, Press, Present. No evidence window is visible on screen. The witness is sweating and looking nervous."
-
-Turn 1:
-move: r
-thought: I see a clear contradiction between the witness's statement and our security camera footage. The scene shows we're in cross-examination mode (green text, blue bar, three UI elements) but no evidence window is visible. I need to first open the evidence window by pressing 'r'.
-
-Turn 2:
-move: right
-thought: I need to navigate to the security camera footage that proves the witness was at the crime scene at 8 PM.
-
-Turn 3:
-move: x
-thought: I've found the security camera footage that proves the witness was at the crime scene at 8 PM. I'll present it to expose the contradiction.
-
-Stuck Situation Handling:
-- If you notice that you haven't made any progress in the last 7 responses (check prev_responses)
-- If you're stuck in a loop or can't move forward
-- Use 'b' to jump out of the stucking loop
-- This is a general rule to prevent getting stuck in the game
-"""
-
-    # Call the API
-    if api_provider == "anthropic" and modality=="text-only":
-        response = anthropic_text_completion(system_prompt, model_name, prompt, thinking)
-    elif api_provider == "anthropic":
-        response = anthropic_completion(system_prompt, model_name, base64_image, prompt, thinking)
-    elif api_provider == "openai" and "o3" in model_name and modality=="text-only":
-        response = openai_text_reasoning_completion(system_prompt, model_name, prompt)
-    elif api_provider == "openai":
-        response = openai_completion(system_prompt, model_name, base64_image, prompt)
-    elif api_provider == "gemini" and modality=="text-only":
-        response = gemini_text_completion(system_prompt, model_name, prompt)
-    elif api_provider == "gemini":
-        response = gemini_completion(system_prompt, model_name, base64_image, prompt)
-    elif api_provider == "deepseek":
-        response = deepseek_text_reasoning_completion(system_prompt, model_name, prompt)
-    else:
-        raise NotImplementedError(f"API provider: {api_provider} is not supported.")
-=======
-    print(scene)
->>>>>>> 0112fde2
-
-
-    if game_state == "Cross-Examination":
-        # Construct the prompt for the API
-        prompt = f"""You are Phoenix Wright, a defense attorney in Ace Attorney. Your goal is to prove your client's innocence by finding contradictions in witness testimonies and presenting the right evidence at the right time.
-
-    CURRENT GAME STATE: {game_state}
-
-    Your task is to evaluate the **current witness statement** and determine whether it contradicts any evidence in the Court Record.
-
-    Current Statement: 
-    "{c_statement}"r
-
-    Scene Description: (determine If the evidence window already opneded, if yes then try x or b)
-    {scene}
-
-    Evidence Status:  
-    - Total Evidence Collected: {num_collected_evidences}  
-    {evidence_details}
-
-    Memory Context:  
-    {memory_context}
-
-    ⚠️ Be patient. DO NOT rush to present evidence. Always wait until the **decisive contradiction** becomes clear.
-
-    You may only present evidence if:
-    - A clear and specific contradiction exists between the current statement and an item in the Court Record
-    - The **correct** evidence item is currently selected
-    - The **evidence window is open**, and you are on the exact item you want to present
-
-    ⛔ Never assume the correct evidence is selected. Always confirm it.
-
-    🧠 Cross-Examination Strategy:
-    - For each statement, you have two paths:
-        ✅ If you suspect a contradiction:
-            1. First, use `'r'` to open the evidence window
-            2. Then use `'right'` or `'left'` to carefully navigate the evidence
-                - Examine each item and compare it with the statement
-                - Do not present until you find **exactly** the right item
-                - Be 100% confident in the contradiction
-            3. Use `'x'` to present the selected evidence **only when it's correct and decisive**
-        ❌ If no contradiction is obvious, or you need more clarity:
-            - Use `'l'` to question the witness
-            - Or use `'z'` to move to the next statement
 
     Additional Rules:
     - The evidence window will auto-close after presenting
@@ -537,13 +407,13 @@
     * `'r'`: Open the evidence window (press `'b'` to cancel if unsure)
     * `'b'`: Close the evidence window (if opened unintentionally)
     * `'x'`: Present evidence (only after confirming it's correct)
-    * `'right'` / `'left'`: Navigate through the evidence
-
-    💡 Before using `'x'`, always ask yourself:
+    * `'right'`: Navigate through the evidence
+
+    Before using `'x'`, always ask yourself:
     - "Is the currently selected evidence exactly the one I want to present?"
 
     If not:
-    - Use `'right'` / `'left'` to select the correct item
+    - Use `'right'` to select the correct item
     - DO NOT use `'x'` until it's confirmed
 
     Response Format (strict):
@@ -554,12 +424,12 @@
     - If the evidence window is already open (scene will say so), DO NOT use 'r' again.
     - If the evidence window is already open:
         * Check what evidence is currently selected (as described in the scene).
-        * If it's not the evidence you want to present, use 'right' or 'left' to navigate.
+        * If it's not the evidence you want to present, use 'right' to navigate.
         * Only use 'x' to present if the correct evidence is already selected.
     - If the evidence window is NOT open and you intend to present, then use 'r' to open it first.
 
 
-    Example:
+    Example 1:
 
     Scene says: "The currently selected evidence is 'Attorney's Badge'."
     But I want to present: "Cindy's Autopsy Report"
@@ -573,6 +443,33 @@
     Turn 2:  
     move: x  
     thought: The Autopsy Report is now selected. I’ll present it to contradict the witness.
+
+
+    Example 2 - Clear Contradiction with No Evidence Window:
+
+Memory Context:
+Witness: "I was at home at 8 PM last night."
+Evidence: "Security Camera Footage: Shows the witness at the crime scene at 8 PM."
+
+Scene: "Dialog text is green. There is a blue bar in the upper right corner. There are exactly three UI elements at the right down corner: Options, Press, Present. No evidence window is visible on screen. The witness is sweating and looking nervous."
+
+Turn 1:
+move: r
+thought: I see a clear contradiction between the witness's statement and our security camera footage. The scene shows we're in cross-examination mode (green text, blue bar, three UI elements) but no evidence window is visible. I need to first open the evidence window by pressing 'r'.
+
+Turn 2:
+move: right
+thought: I need to navigate to the security camera footage that proves the witness was at the crime scene at 8 PM.
+
+Turn 3:
+move: x
+thought: I've found the security camera footage that proves the witness was at the crime scene at 8 PM. I'll present it to expose the contradiction.
+
+Stuck Situation Handling:
+- If you notice that you haven't made any progress in the last 7 responses (check prev_responses)
+- If you're stuck in a loop or can't move forward
+- Use 'b' to jump out of the stucking loop
+- This is a general rule to prevent getting stuck in the game
     """
         # Call the API
         if api_provider == "anthropic" and modality=="text-only":
@@ -604,7 +501,8 @@
             "thought": thought
         }
     
-    else: 
+    else:
+        time.sleep(1)
         return {
             "move": "z",
             "thought": "continue conversation"
@@ -658,7 +556,7 @@
         if evidence["name"] and evidence["description"]:
             if evidence["name"] in seen_names:
                 duplicate_found = True
-                perform_move("cancel")
+                perform_move("b")
                 time.sleep(1)
                 print(f"[INFO] Duplicate evidence '{evidence['name']}' detected. Exiting evidence view.")
                 break
@@ -677,8 +575,6 @@
                 perform_move("right")
                 print(f"[INFO] New evidence collected: {evidence['name']}")
                 time.sleep(1)
-
-    perform_move("r")
     # No need to run reasoning or return reasoning_result
     return {
         "game_state": "Evidence",
